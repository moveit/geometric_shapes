--- conflicted
+++ resolved
@@ -18,15 +18,10 @@
     - CXXFLAGS="-Wall -Wextra -Wwrite-strings -Wunreachable-code -Wpointer-arith -Wredundant-decls -Wno-unused-parameter"
     - WARNINGS_OK=false
   matrix:
-<<<<<<< HEAD
-    - TEST="ament_lint"  # TODO(henningkayser): re-enable clang-format
+    - TEST="ament_lint, clang-format"
+    - TEST=code-coverage
     - ROS_DISTRO=foxy TEST=code-coverage
-=======
-    - TEST="clang-format, catkin_lint"
-    - TEST=code-coverage
-    - ROS_DISTRO=noetic
       BEFORE_SCRIPT="apt-get install -yq libassimp-dev; sed -i 's/if(ON)/if(1)/g' /usr/lib/x86_64-linux-gnu/cmake/assimp-5.0/assimpTargets.cmake"
->>>>>>> 0b51e712
 
 matrix:
   include:
