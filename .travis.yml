--- conflicted
+++ resolved
@@ -12,24 +12,14 @@
 
 env:
   global:
-<<<<<<< HEAD
     - ROS_DISTRO=foxy
-=======
-    - ROS_DISTRO=noetic
->>>>>>> c69948a6
     - ROS_REPO=ros
     - UPSTREAM_WORKSPACE=geometric_shapes.repos
     - CXXFLAGS="-Wall -Wextra -Wwrite-strings -Wunreachable-code -Wpointer-arith -Wredundant-decls -Wno-unused-parameter"
     - WARNINGS_OK=false
   matrix:
-<<<<<<< HEAD
-    - TEST="ament_lint"  # TODO(henningkayser): re-enable clang-format
-    - ROS_DISTRO=foxy TEST=code-coverage
-=======
-    - TEST="clang-format, catkin_lint"
+    - TEST="ament_lint, clang-format"
     - TEST=code-coverage
-    - ROS_DISTRO=melodic
->>>>>>> c69948a6
 
 matrix:
   include:
